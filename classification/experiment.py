import argparse
import ast
import copy
import datetime
import importlib
import joblib
import json
import numpy
import os
import pandas
import time
import sklearn.metrics

from preprocessing.data_preprocessing import  DataPreprocessor
pandas.options.mode.chained_assignment = None

import dataexploration.xbt_dataset
from classification.imeta import imeta_classification, XBT_MAX_DEPTH


RESULT_FNAME_TEMPLATE = 'xbt_metrics_{name}.csv'
OUTPUT_FNAME_TEMPLATE = 'xbt_classifications_{name}.csv'
CLASSIFIER_EXPORT_FNAME_TEMPLATE = 'xbt_classifier_{exp}_{split_num}.joblib'
DATESTAMP_TEMPLATE = '{dt.year:04d}{dt.month:02d}{dt.day:02d}_{dt.hour:02d}{dt.minute:02d}'

UNSEEN_FOLD_NAME = 'unseen_fold'
RESULT_FEATURE_TEMPLATE = '{target}_res_{clf}_split{split_num}'
PROB_CAT_TEMPLATE = '{target}_{clf}_probability_{cat}'

class NumpyEncoder(json.JSONEncoder):
    """Encoder to print the result of tuning into a json file"""
    def default(self, obj):
        if isinstance(obj, numpy.ndarray):
            return obj.tolist()
        elif type(obj) in [numpy.int64, numpy.int32, numpy.int16, numpy.int8]:
            return int(obj)
        elif type(obj) in [numpy.float64, numpy.float32]:
            return float(obj)
        return json.JSONEncoder.default(self, obj)

class ClassificationExperiment(object):
    """
    Class designed for implementing features engineering, design of the input space, algorithms fine tuning and delivering outut prediction
    """
    def __init__(self, json_descriptor, data_dir, output_dir):
        # assign arguments
        self.data_dir = data_dir
        self.root_output_dir = output_dir
        self.json_descriptor = json_descriptor
        
        # initialise to None where appropriate
        self.dataset = None
        self.results = None
        self.classifiers = None
        self._n_jobs = -1
        self._cv_output = None
        self.xbt_predictable = None
        self._exp_datestamp = None
        self.classifier_fnames = None
        self.experiment_description_dir = None
        
        # load experiment definition from json file
        self.primary_keys = ['learner', 'input_features', 'output_feature','year_range', 'tuning', 'split', 'experiment_name']
        self.read_json_file()
        self.exp_output_dir = os.path.join(self.root_output_dir, self.experiment_name)
        
        
    def _generate_exp_datestamp(self):
        self._exp_datestamp = DATESTAMP_TEMPLATE.format(dt=datetime.datetime.now())
        
    def run_single_experiment(self, write_results=True, write_predictions=True, export_classifiers=True):
        """
        """
        self._check_output_dir()
        self._generate_exp_datestamp()

        print('loading dataset')
        self.load_dataset()
        # get train/test/unseen sets
        
        print('generating splits')
        X_dict, y_dict, df_dict = self.get_train_test_unseen_sets()
            
        # fit classifier
        print('training classifier')
        clf1 = self.train_classifier(X_dict['train'], y_dict['train'])
        
        # generate scores
        print('generating metrics')
        metrics_train = self.generate_metrics(clf1, df_dict['train'], 'train')        
        metrics_test = self.generate_metrics(clf1, df_dict['test'], 'test')
        exp_results = pandas.merge(metrics_train, metrics_test, on='year')
        metrics_unseen = self.generate_metrics(clf1, df_dict['unseen'], 'unseen')
        exp_results = exp_results.merge(metrics_unseen, on='year')
        
        # generate imeta
        print('generating imeta output')
        exp_results = exp_results.merge(self.score_imeta(df_dict['train'], 'train'), on='year')
        exp_results = exp_results.merge(self.score_imeta(df_dict['test'], 'est'), on='year')
        exp_results = exp_results.merge(self.score_imeta(df_dict['unseen'], 'unseen'), on='year')
        
        self.results = exp_results
        self.classifiers = {0: clf1}
        
        # output results to a file
        if write_results:
            out_name = self.experiment_name + '_' + self._exp_datestamp
            self.results.to_csv(
                os.path.join(self.exp_output_dir,
                             RESULT_FNAME_TEMPLATE.format(name=out_name)))
        
        
        # generate imeta algorithm results for the whole dataset
        print('generating predictions for the whole dataset.')
        imeta_df = self.generate_imeta(self.dataset)
        imeta_df = imeta_df.rename(
            columns={'instrument': 'imeta_instrument',
                     'model': 'imeta_model',
                     'manufacturer': 'imeta_manufacturer',
            })        
        self.dataset.xbt_df = self.dataset.xbt_df.merge(imeta_df[['id', 'imeta_{0}'.format(self.target_feature)]])        
        
        # run prediction on full dataset
        feature_name = '{target}_res_{name}'.format(target=self.target_feature,
                                                    name=self.classifier_name,
                                                   )
        self.generate_prediction(self.classifiers[0], feature_name)
        
        if write_predictions:
            out_name = self.experiment_name + '_cv_' + self._exp_datestamp
            out_path = os.path.join(self.exp_output_dir, OUTPUT_FNAME_TEMPLATE.format(name=out_name))
            print(f'output predictions to {out_path}')
            self.dataset.output_data(
<<<<<<< HEAD
                os.path.join(self.exp_output_dir, 
                             OUTPUT_FNAME_TEMPLATE.format(name=out_name)),
                target_features=[feature_name])
=======
                out_path,
                add_ml_features=[feature_name])
>>>>>>> a16bc7e0
            
        if export_classifiers:
            print('exporting classifier objects through pickle')
            self.export_classifiers()
            
        return (self.results, self.classifiers)
    
    def run_cvhpt_experiment(self, write_results=True, write_predictions=True, export_classifiers=True):
        """
        """
        self._check_output_dir()
        self._generate_exp_datestamp()
        
        print('loading dataset')
        self.load_dataset()
        # get train/test/unseen sets
        print('generating splits')
        self.xbt_labelled.generate_folds_by_feature(self.unseen_feature, self.num_unseen_splits, UNSEEN_FOLD_NAME)        
        
        X_labelled = self.xbt_labelled.filter_features(self.input_features).get_ml_dataset()[0]
        y_labelled = self.xbt_labelled.filter_features([self.target_feature]).get_ml_dataset()[0]
        
        # create objects for cross validation and hyperparameter tuning
        # first set up objects for the inner cross validation, which run for each
        # set of hyperparameters in the grid search.
        print('creating hyperparameter tuning objects')

        group_cv1 = sklearn.model_selection.GroupKFold(n_splits=self.num_unseen_splits)
        classifier_obj = self.classifier_class(**self._default_classifier_opts)
        grid_search_cv = sklearn.model_selection.GridSearchCV(
            classifier_obj,
            param_grid = self._tuning_dict['param_grid'],  
            scoring=self._tuning_dict['scoring'],
            cv=self.num_training_splits,
        )
        
        # now run the outer cross-validation with the grid search HPT as the classifier,
        # so for each split, HPT will be run with CV on each set of hyperparameters
        print('running cross validation')
        scores = sklearn.model_selection.cross_validate(
            grid_search_cv,
            X_labelled, y_labelled, 
            groups=self.xbt_labelled[UNSEEN_FOLD_NAME], 
            cv=group_cv1,
            return_estimator=self.return_estimator,
            return_train_score=self.return_train_score,
            scoring=self._tuning_dict['cv_metrics'],
            n_jobs=self._n_jobs,
        )        

        self._cv_output = scores
        self.classifiers = {split_num: est1 
                            for split_num, est1 in enumerate(scores['estimator'])}
       
        print('calculating metrics')
        metrics_list = {}
        for split_num, estimator in self.classifiers.items():
            xbt_train = self.xbt_labelled.filter_obs({UNSEEN_FOLD_NAME: split_num}, mode='exclude')
            xbt_test = self.xbt_labelled.filter_obs({UNSEEN_FOLD_NAME: split_num}, mode='include')
            train_metrics = self.generate_metrics(estimator, xbt_train, 'train_{0}'.format(split_num))
            test_metrics = self.generate_metrics(estimator, xbt_test, 'test_{0}'.format(split_num))
            metrics_list[split_num] = pandas.merge(train_metrics, test_metrics, on='year')        

        metrics_df_merge = None
        for label1, metrics1  in metrics_list.items():
            if metrics_df_merge is None:
                metrics_df_merge = metrics1
            else:
                metrics_df_merge = pandas.merge(metrics_df_merge, metrics1)            
        self.results = metrics_df_merge

        # output results to a file
        if write_results:
            out_name = self.experiment_name + '_cv_' + self._exp_datestamp
            self.results.to_csv(
                os.path.join(self.exp_output_dir,
                             RESULT_FNAME_TEMPLATE.format(name=out_name)))
        
        
        # generate imeta algorithm results for the whole dataset
        imeta_df = self.generate_imeta(self.dataset)
        imeta_df = imeta_df.rename(
            columns={'instrument': 'imeta_instrument',
                     'model': 'imeta_model',
                     'manufacturer': 'imeta_manufacturer',
            })
        self.dataset.xbt_df = self.dataset.xbt_df.merge(imeta_df[['id', 'imeta_{0}'.format(self.target_feature)]])
        
        # run prediction on full dataset
        result_feature_names = []
        for split_num, estimator in self.classifiers.items():
            res_name = RESULT_FEATURE_TEMPLATE.format(
                target=self.target_feature,
                clf=self.classifier_name,
                split_num=split_num)
            result_feature_names += [res_name]        
            self.generate_prediction(estimator, res_name)
        
        # generate vote count probabilities from the different trained classifiers
        self.generate_vote_probabilities(result_feature_names)
        
        # output predictions
        if write_predictions:
            out_name = self.experiment_name + '_cv_' + self._exp_datestamp
            out_path = os.path.join(self.exp_output_dir, OUTPUT_FNAME_TEMPLATE.format(name=out_name))
            print(f'output predictions to {out_path}')
            self.dataset.output_data(
<<<<<<< HEAD
                os.path.join(self.exp_output_dir, 
                             OUTPUT_FNAME_TEMPLATE.format(name=out_name)),
                target_features=[])
=======
                out_path,
                add_ml_features=[])
>>>>>>> a16bc7e0
                    
        if export_classifiers:
            print('exporting classifier objects through pickle')
            self.export_classifiers()
            
        return (self.results, self.classifiers)
    
    def run_inference(self, write_predictions=True):
        """
        """
        self._check_output_dir()
        self._generate_exp_datestamp()
        
        print('loading dataset')
        self.load_dataset()

        print('loading saved classifiers from pickle files.')
        self.classifiers = {ix1: joblib.load(os.path.join(self.experiment_description_dir,
                                                         fname1))
                            for ix1, fname1 in enumerate(self.classifier_fnames)
                           }
        
        print('generate imeta algorithm results for the whole dataset')
        imeta_df = self.generate_imeta(self.dataset)
        imeta_df = imeta_df.rename(
            columns={'instrument': 'imeta_instrument',
                     'model': 'imeta_model',
                     'manufacturer': 'imeta_manufacturer',
            })
        self.dataset.xbt_df = self.dataset.xbt_df.merge(imeta_df[['id', 'imeta_{0}'.format(self.target_feature)]])
        
        print(' run prediction on full dataset')
        result_feature_names = []
        for split_num, estimator in self.classifiers.items():
            res_name = RESULT_FEATURE_TEMPLATE.format(
                target=self.target_feature,
                clf=self.classifier_name,
                split_num=split_num)
            result_feature_names += [res_name]        
            self.generate_prediction(estimator, res_name)
        
        print('generate vote count probabilities from the different trained classifiers')
        self.generate_vote_probabilities(result_feature_names)
        
        if write_predictions:
            out_name = self.experiment_name + '_cv_' + self._exp_datestamp
            out_path = os.path.join(self.exp_output_dir, OUTPUT_FNAME_TEMPLATE.format(name=out_name))
            print(f'output predictions to {out_path}')
            self.dataset.output_data(
<<<<<<< HEAD
                os.path.join(self.exp_output_dir, 
                             OUTPUT_FNAME_TEMPLATE.format(name=out_name)),
                target_features=[])
=======
                out_path,
                add_ml_features=[])
>>>>>>> a16bc7e0
                    
        return self.classifiers
    
    
    def load_dataset(self):
        """
        create a XBTDataset
        only load the specified input and target features, taken from the parameters JSON file
        """
        self.dataset = dataexploration.xbt_dataset.XbtDataset(self.data_dir, self.year_range)
        self.xbt_labelled = self.dataset.filter_obs({'labelled': 'labelled'})
        
        # initialise the feature encoders on the labelled data
        _ = self.xbt_labelled.get_ml_dataset(return_data=False)
        _ = self.xbt_labelled.filter_features(dataexploration.xbt_dataset.TARGET_FEATURES).encode_target(return_data=False)

    def _check_output_dir(self):
        if not self.exp_output_dir:
            raise RuntimeError(f'experiment output directory path ({self.exp_output_dir}) not defined.')
        
        if not os.path.isdir(self.exp_output_dir):
            os.makedirs(self.exp_output_dir)
        
    def read_json_file(self):
        """Open json descriptor file, load its content into a dictionary"""
        
        if not os.path.isfile(self.json_descriptor):
            raise ValueError(f'Missing json descriptor {self.json_descriptor}!')
        if not os.path.isabs(self.json_descriptor):
            self.json_descriptor = os.path.abspath(self.json_descriptor)
        self.experiment_description_dir, self.json_fname  = os.path.split(self.json_descriptor)
        with open(self.json_descriptor) as json_data:
            dictionary = json.load(json_data)
            
        # Check that the input dictionary contains primary keys defined when the class is instantiated
        for k1 in self.primary_keys:
            if k1 not in dictionary.keys():
                raise ValueError(f'Primary key {k1} in not found in json parameter descriptor!')
        
        self.json_params = dictionary
        self.experiment_name = self.json_params['experiment_name']
        self.year_range = (self.json_params['year_range'][0], self.json_params['year_range'][1])
        self.input_features = self.json_params['input_features']
        self.target_feature = self.json_params['output_feature']
        
        self.num_training_splits = int(self.json_params['split']['num_training_splits'])
        self.test_fraction = 1.0 / self.num_training_splits
        self.train_fraction = 1.0 - self.test_fraction
        self.num_unseen_splits = int(self.json_params['split']['num_unseen_splits'])
        self.unseen_fraction = 1.0 / self.num_unseen_splits
        self.unseen_feature = self.json_params['split']['unseen_feature']
        self.balance_features = self.json_params['split']['balance_features']
        
        self.return_estimator =  self.json_params['tuning']['return_estimator']
        self.return_train_score =  self.json_params['tuning']['return_train_score']
        
        learner_dictionary = self.json_params['learner']
        learner_module_name = learner_dictionary['module_name']
        learner_class_name =  learner_dictionary['python_class']
        learner_module = importlib.import_module(learner_module_name)
        learner_class = getattr(learner_module, learner_class_name)
        self.classifier_name = learner_dictionary['name']
        self.classifier_class = learner_class       
        self._tuning_dict = self.json_params['tuning']
        try:
            self.classifier_fnames = self.json_params['classifier_fnames']
        except KeyError:
            self.classifier_fnames = None
        
        #these options will be used for running a single experiment (i.e. no CV or HPT)
        self._default_classifier_opts = {k1: v1[0] for k1,v1 in self._tuning_dict['param_grid'].items()}

    def optimize_and_predict(self, out_path='.', year=''):
        """
        OLD FUNCTION - TO BE DELETED
        Get information about the learner to be used, the hyperparameters to be tuned, and the use grid-search
        """
        

        
        grid_search_parameters = self.dictionary['tuning']
        grid_search_parameters['estimator'] = learner

        for key, item in grid_search_parameters['param_grid'].items():
            if isinstance(item, str):
                grid_search_parameters['param_grid'][key] = ast.literal_eval(item)
        print('Initializing grid search')
        grid_search = GridSearchCV(**grid_search_parameters)
       
        classification_result = {}
        
        sub_directory_name = os.path.basename(self.json_descriptor).split('.')[0]
        
        print('Starting tuning procedure')
        for y_train, y_test, output_target in zip(self.y_trains, self.y_tests, self.dictionary['output_features']):
          
            start = time.time()
            grid_search.fit(self.X_train, y_train)
            end = time.time()

            print('Tuning procedure for '+ output_target+' completed, time elapsed = '+str(end-start)+' seconds.')
            prediction_probabilities = grid_search.predict_proba(self.X_test)
            prediction = grid_search.predict(self.X_test)
            classification_accuracy_score = accuracy_score(prediction, y_test)
            classification_recall_score = recall_score(prediction, y_test, average='weighted')            
            
            classification_result['probabilities'] = prediction_probabilities.mean(axis=0)
            classification_result['class_mapping'] = self.output_maps[output_target]
            classification_result['accuracy'] = classification_accuracy_score
            classification_result['recall'] = classification_recall_score
            classification_result['rescale_all'] = self.dictionary['rescale_all']
            classification_result['input_features'] = self.dictionary['input_features']
            classification_result['applied_operations'] = list(self.dictionary['operations'].keys())
            classification_result['best_hyperparameters'] = grid_search.best_params_
             
            self.generate_results(output_target, out_path, learner_class_name, sub_directory_name, grid_search.cv_results_, classification_result, year)
             
                        
    def generate_results(self, output_target, out_path, learner_class_name, sub_directory_name, tuning_result, classification_result, year):
        """
        OLD FUNCTION - TO BE DELETED
        Store results from tuning and prediction into json files, generating a proper tree of directories
        """
        
        base_dir = os.path.join(out_path, learner_class_name)
        out_dir = os.path.join(base_dir,sub_directory_name)
        if not os.path.isdir(base_dir):
            os.makedirs(base_dir)
        if not os.path.isdir(out_dir):
            os.makedirs(out_dir)
            
        tuning_file_name = os.path.join(out_dir,year+'_'+output_target+'_tuning.json')
        prediction_file_name = os.path.join(out_dir,year+'_'+output_target+'_prediction.json')
        
        for name, data in zip([tuning_file_name, prediction_file_name], [tuning_result, classification_result]):
            with open(name, 'w') as fp:
                json.dump(data, fp, cls=NumpyEncoder)
                

    
    
    def get_train_test_unseen_sets(self):
        unseen_cruise_numbers = self.xbt_labelled.sample_feature_values(self.unseen_feature, fraction=self.unseen_fraction)    
        if self.unseen_feature:
            xbt_unseen = self.xbt_labelled.filter_obs({self.unseen_feature: unseen_cruise_numbers}, mode='include', check_type='in_filter_set')
            xbt_working = self.xbt_labelled.filter_obs({self.unseen_feature: unseen_cruise_numbers}, mode='exclude', check_type='in_filter_set')
        else:
            xbt_unseen = None
            xbt_working = self.xbt_labelled
        xbt_train_all, xbt_test_all = xbt_working.train_test_split(refresh=True, 
                                                                   features=self.balance_features,
                                                                  train_fraction=self.train_fraction)
        X_train_all = xbt_train_all.filter_features(self.input_features).get_ml_dataset()[0]
        X_test_all = xbt_test_all.filter_features(self.input_features).get_ml_dataset()[0]
        y_train_all = xbt_train_all.filter_features([self.target_feature]).get_ml_dataset()[0]
        y_test_all = xbt_test_all.filter_features([self.target_feature]).get_ml_dataset()[0]
        if xbt_unseen:
            X_unseen_all = xbt_unseen.filter_features(self.input_features).get_ml_dataset()[0]
            y_unseen_all = xbt_unseen.filter_features([self.target_feature]).get_ml_dataset()[0]    
        else:
            X_unseen_all = None
            y_unseen_all = None
        df_dict = {'train': xbt_train_all,
                  'test': xbt_test_all,
                  'unseen': xbt_unseen,}
        X_dict = {'train': X_train_all,
                  'test': X_test_all,
                  'unseen': X_unseen_all,
                 }
        y_dict = {'train': y_train_all,
                  'test': y_test_all,
                  'unseen': y_unseen_all,
                 }
        return X_dict, y_dict, df_dict                

    def train_classifier(self, X_train, y_train):
        clf = self.classifier_class(**self._default_classifier_opts)
        clf.fit(X_train,y_train)
        return clf    
    
    def score_year(self, xbt_df, year, clf):
        X_year = xbt_df.filter_obs({'year': year}, ).filter_features(self.input_features).get_ml_dataset()[0]
        y_year = xbt_df.filter_obs({'year': year} ).filter_features([self.target_feature]).get_ml_dataset()[0]
        y_res_year = clf.predict(X_year)
        metric_year = sklearn.metrics.precision_recall_fscore_support(
            y_year, y_res_year, average='micro')
        return metric_year    

    def generate_imeta(self, xbt_ds):
        imeta_classes = xbt_ds.xbt_df.apply(imeta_classification, axis=1)
        imeta_df = pandas.DataFrame.from_dict({
            'id': xbt_ds.xbt_df['id'],
            'instrument': imeta_classes.apply(lambda t1: f'XBT: {t1[0]} ({t1[1]})'),
            'model': imeta_classes.apply(lambda t1: t1[0]),
            'manufacturer': imeta_classes.apply(lambda t1: t1[1]),
        })
        return imeta_df
    
    def score_imeta(self, xbt_ds, data_label):
        imeta_scores = []
        for year in range(self.year_range[0],self.year_range[1]):
            xbt_year = xbt_ds.filter_obs({'year': year} )
            y_year = xbt_year.filter_features([self.target_feature]).get_ml_dataset()[0]
            imeta_df_year = self.generate_imeta(xbt_year)
            y_imeta = xbt_ds._feature_encoders[self.target_feature].transform(imeta_df_year[[self.target_feature]])

            cats = list(xbt_ds._feature_encoders[self.target_feature].classes_)
            prec_year, recall_year, f1_year, support_year = sklearn.metrics.precision_recall_fscore_support(
                y_year, y_imeta, average='micro')
            prec_cat, recall_cat, f1_cat, support_cat = sklearn.metrics.precision_recall_fscore_support(
                y_year, y_imeta)

            metric_dict = {
                'year': year,
                'precision_imeta_{dl}_all'.format(dl=data_label): prec_year,
                'recall_imeta_{dl}_all'.format(dl=data_label): recall_year,
                'f1_imeta_{dl}_all'.format(dl=data_label): f1_year,
                          }
            metric_dict.update({'precision_imeta_{dl}_{cat}'.format(cat=cat, dl=data_label): val for cat, val in zip(cats, prec_cat)})
            metric_dict.update({'recall_imeta_{dl}_{cat}'.format(cat=cat, dl=data_label): val for cat, val in zip(cats, recall_cat)})
            metric_dict.update({'f1_imeta_{dl}_{cat}'.format(cat=cat, dl=data_label): val for cat, val in zip(cats, f1_cat)})
            metric_dict.update({'support_imeta_{dl}_{cat}'.format(cat=cat, dl=data_label): val for cat, val in zip(cats, support_cat)})
            imeta_scores += [metric_dict]
        
        return pandas.DataFrame.from_records(imeta_scores)
        
    def generate_metrics(self, clf, xbt_ds, data_label):
        metric_list = []
        for year in range(self.year_range[0],self.year_range[1]):
            xbt_year = xbt_ds.filter_obs({'year': year} )
            cats = list(xbt_ds._feature_encoders[self.target_feature].classes_)
            if xbt_year.shape[0] > 0:
                X_year = xbt_year.filter_features(self.input_features).get_ml_dataset()[0]
                y_year = xbt_ds.filter_obs({'year': year} ).filter_features([self.target_feature]).get_ml_dataset()[0]

                y_res_year = clf.predict(X_year)
                prec_year, recall_year, f1_year, support_year = sklearn.metrics.precision_recall_fscore_support(
                    y_year, y_res_year, average='micro')
                prec_cat, recall_cat, f1_cat, support_cat = sklearn.metrics.precision_recall_fscore_support(
                    y_year, y_res_year)
            else:
                prec_year = 0.0
                recall_year = 0.0
                f1_year = 0.0
                support_year = 0
                prec_cat = [0.0] * len(cats)
                recall_cat = [0.0] * len(cats)
                f1_cat = [0.0] * len(cats)
                support_cat = [0.0] * len(cats)

            column_template = '{metric}_{data}_{subset}'
            metric_dict = {'year': year,
                           column_template.format(data=data_label, metric='precision', subset='all'): prec_year,
                           column_template.format(data=data_label, metric='recall', subset='all'): recall_year,
                           column_template.format(data=data_label, metric='f1', subset='all'): f1_year,
                          }

            metric_dict.update({column_template.format(data=data_label, metric='precision', subset=cat): val for cat, val in zip(cats, prec_cat)})
            metric_dict.update({column_template.format(data=data_label, metric='recall', subset=cat): val for cat, val in zip(cats, recall_cat)})
            metric_dict.update({column_template.format(data=data_label, metric='f1', subset=cat): val for cat, val in zip(cats, f1_cat)})
            metric_dict.update({column_template.format(data=data_label, metric='support', subset=cat): val for cat, val in zip(cats, support_cat)})
            metric_list += [metric_dict]
            
        metrics_df = pandas.DataFrame.from_records(metric_list)
        return metrics_df        
    
    def generate_prediction(self, clf, feature_name):
        if self.xbt_predictable is None:
            # checker functions check each element of the profile metadata that could be a problem. The checkers are constructed from the labelled data subset.
            checkers_labelled = {f1: c1 for f1, c1 in self.xbt_labelled.get_checkers().items() if f1 in self.input_features}   
            self.xbt_predictable = self.dataset.filter_predictable(checkers_labelled)
        
        # generate classification for predictable profiles
        res_ml1 = clf.predict(self.xbt_predictable.filter_features(self.input_features).get_ml_dataset()[0])
        res2 = list(self.xbt_labelled._feature_encoders[self.target_feature].inverse_transform(res_ml1).reshape(-1))        
        self.xbt_predictable.xbt_df[feature_name] = res2        
        
        def imeta_instrument(row1):
            return 'XBT: {t1[0]} ({t1[1]})'.format(t1=imeta_classification(row1))        
        
        # checking for missing values and fill in imeta
        flag_name = 'imeta_applied_{name}'.format(name=feature_name)
        self.xbt_predictable.xbt_df[flag_name] = 0
        self.xbt_predictable.xbt_df.loc[self.xbt_predictable.xbt_df[self.xbt_predictable.xbt_df[feature_name].isnull()].index, flag_name] = 1
        self.xbt_predictable.xbt_df[flag_name] = self.xbt_predictable.xbt_df[flag_name].astype('int8')
        self.xbt_predictable.xbt_df.loc[self.xbt_predictable.xbt_df[self.xbt_predictable.xbt_df[feature_name].isnull()].index, feature_name] = \
            self.xbt_predictable.xbt_df[self.xbt_predictable.xbt_df[feature_name].isnull()].apply(imeta_instrument, axis=1)
        
        # merge into full dataset
        fv_dict = {feature_name: dataexploration.xbt_dataset.UNKNOWN_STR,
                   flag_name: 1
                  }
        self.dataset.merge_features(self.xbt_predictable, [feature_name, flag_name],
                               fill_values = fv_dict,
                               feature_encoders={feature_name: self.xbt_labelled._feature_encoders[self.target_feature]},
                               target_encoders={feature_name: self.xbt_labelled._target_encoders[self.target_feature]},
                                output_formatters={feature_name: dataexploration.xbt_dataset.cat_output_formatter})        
        
        # fill in imeta for unpredictable values
        xbt_unknown_inputs = self.dataset.filter_obs({dataexploration.xbt_dataset.CQ_FLAG: 0})
        imeta_instrument_fallback = xbt_unknown_inputs.xbt_df.apply(imeta_instrument, axis=1)
        self.dataset.xbt_df.loc[xbt_unknown_inputs.xbt_df.index, feature_name] = imeta_instrument_fallback
        self.dataset.xbt_df[flag_name] = self.dataset.xbt_df[flag_name].astype('int8')
        
    def generate_vote_probabilities(self, result_feature_names):
        # take a list of estimators
        # generate a prediction for each
        # sum the predictions from classifiers for each class for each obs
        # generate a one hot style probability of each class based by normalising the vote counts to sum to 1 (divide by num estimators)
        vote_count = numpy.zeros([self.dataset.shape[0], len(self.dataset._feature_encoders[result_feature_names[0]].classes_)],dtype=numpy.float64)
        for res_name in result_feature_names:
            vote_count += self.dataset.filter_features([res_name]).get_ml_dataset()[0]
        vote_count /= float(len(result_feature_names))        
        vote_dict = {PROB_CAT_TEMPLATE.format(target=self.target_feature,
                                              clf=self.classifier_name,
                                              cat=cat1,
                                             ): vote_count[:,ix1] for ix1, cat1 in enumerate(self.dataset._feature_encoders['instrument'].classes_)}
        vote_dict.update({'id': self.dataset['id']})
        vote_df = pandas.DataFrame(vote_dict)        
        self.dataset.xbt_df = self.dataset.xbt_df.merge(vote_df, on='id')
        
    def export_classifiers(self):
        self.classifier_output_fnames = []
        for split_num, clf1 in self.classifiers.items():
            export_fname = CLASSIFIER_EXPORT_FNAME_TEMPLATE.format(
                split_num=split_num,
                exp=self.experiment_name,
            )
            self.classifier_output_fnames += [export_fname]
            export_path = os.path.join(self.exp_output_dir,
                                       export_fname)
            joblib.dump(clf1, export_path)
        out_dict = dict(self.json_params)
        out_dict['experiment_name'] = out_dict['experiment_name'] + '_inference'
        out_dict['classifier_fnames'] = self.classifier_output_fnames
        self.inference_out_json_path = os.path.join(self.exp_output_dir, f'xbt_param_{self.experiment_name}_inference.json')
        print(f' writing inference experiment output file to {self.inference_out_json_path}')
        with open(self.inference_out_json_path, 'w') as json_out_file:
            json.dump(out_dict, json_out_file)<|MERGE_RESOLUTION|>--- conflicted
+++ resolved
@@ -131,14 +131,9 @@
             out_path = os.path.join(self.exp_output_dir, OUTPUT_FNAME_TEMPLATE.format(name=out_name))
             print(f'output predictions to {out_path}')
             self.dataset.output_data(
-<<<<<<< HEAD
                 os.path.join(self.exp_output_dir, 
                              OUTPUT_FNAME_TEMPLATE.format(name=out_name)),
                 target_features=[feature_name])
-=======
-                out_path,
-                add_ml_features=[feature_name])
->>>>>>> a16bc7e0
             
         if export_classifiers:
             print('exporting classifier objects through pickle')
@@ -246,14 +241,9 @@
             out_path = os.path.join(self.exp_output_dir, OUTPUT_FNAME_TEMPLATE.format(name=out_name))
             print(f'output predictions to {out_path}')
             self.dataset.output_data(
-<<<<<<< HEAD
                 os.path.join(self.exp_output_dir, 
                              OUTPUT_FNAME_TEMPLATE.format(name=out_name)),
                 target_features=[])
-=======
-                out_path,
-                add_ml_features=[])
->>>>>>> a16bc7e0
                     
         if export_classifiers:
             print('exporting classifier objects through pickle')
@@ -303,14 +293,9 @@
             out_path = os.path.join(self.exp_output_dir, OUTPUT_FNAME_TEMPLATE.format(name=out_name))
             print(f'output predictions to {out_path}')
             self.dataset.output_data(
-<<<<<<< HEAD
                 os.path.join(self.exp_output_dir, 
                              OUTPUT_FNAME_TEMPLATE.format(name=out_name)),
                 target_features=[])
-=======
-                out_path,
-                add_ml_features=[])
->>>>>>> a16bc7e0
                     
         return self.classifiers
     
