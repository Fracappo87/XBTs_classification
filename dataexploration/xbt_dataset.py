import os
import re
import pandas
import functools
import datetime
import dask.dataframe
import numpy
import tempfile
import sklearn.preprocessing

import preprocessing.extract_year
import xbt.common
XBT_FNAME_TEMPLATE = 'xbt_{year}.csv'
XBT_CSV_REGEX_STR = 'xbt_(?P<year>[0-9]+).csv'

INSTRUMENT_REGEX_STRING = 'XBT[:][\s](?P<model>[\w\s;:-]+)([\s]*)([(](?P<manufacturer>[\w\s.:;-]+)[)])?'
REGEX_MANUFACTURER_GROUP = 'manufacturer'
REGEX_MODEL_GROUP = 'model'

UNKNOWN_STR = 'UNKNOWN'
UNKNOWN_MODEL_STR = 'TYPE UNKNOWN'
UNKNOWN_MANUFACTURER_STR = 'UNKNOWN BRAND'

PREDICTABLE_FLAG = 'is_predictable'

EXCLUDE_LIST = ['Unnamed: 0']
KEY_DICT = {
    'CRUISE': 'cruise_number',
}

def get_model(instr_str):
    try:
        matches = re.search(INSTRUMENT_REGEX_STRING, instr_str)
        type_str = matches.group(REGEX_MODEL_GROUP)
    except AttributeError as e1:
        type_str = UNKNOWN_STR
    return str(type_str).strip(' ')


def get_manufacturer(instr_str):
    try:
        matches = re.search(INSTRUMENT_REGEX_STRING, instr_str)
        brand_str = matches.group(REGEX_MANUFACTURER_GROUP)
    except AttributeError as e1:
        brand_str = UNKNOWN_STR
    return str(brand_str).strip(' ')

def check_value_found(ref, value):
    if ref in value:
        return True
    return False

def check_cat_value_allowed(allowed, value):
    return value in allowed

def normalise_lat(feature_lat, do_transform=True):
    encoder = sklearn.preprocessing.MinMaxScaler()
    encoder.data_min_ = -90.0
    encoder.data_max_ = 90.0
    if do_transform:
        ml_feature = encoder.transform(feature_lat)
    else:
        ml_feature = None    
    return (encoder, ml_feature)

def normalise_lon(feature_lon, do_transform=True):
    encoder = sklearn.preprocessing.MinMaxScaler()
    encoder.data_min_ = -180.0
    encoder.data_max_ = 180.0
    if do_transform:
        ml_feature = encoder.transform(feature_lon)
    else:
        ml_feature = None    
    return (encoder, ml_feature)

def get_cat_ml_feature(cat_feature, do_transform=True):
    encoder = sklearn.preprocessing.OneHotEncoder(
        sparse=False,
        handle_unknown='ignore' #we set this to ignore, so when applying the encoder we don't get an exception for missing values.
    )
    encoder.fit(cat_feature)
    if do_transform:
        ml_feature = encoder.transform(cat_feature)
    else:
        ml_feature = None    
    return (encoder, ml_feature)

class XbtLabelEncoder(sklearn.preprocessing.LabelEncoder):
    def transform(self, ferature_array):
        return super(XbtLabelEncoder, self).transform(ferature_array).reshape(-1,1)

def get_target_ml_feature(target_feature, do_transform=True):
    encoder = XbtLabelEncoder()
    encoder.fit(target_feature)
    if do_transform:
        ml_feature = encoder.transform(target_feature)
    else:
        ml_feature = None    
    return (encoder, ml_feature)

def get_ord_ml_feature(ord_feature, do_transform=True):
    encoder = sklearn.preprocessing.OrdinalEncoder()
    encoder.fit(ord_feature)
    if do_transform:
        ml_feature = encoder.transform(ord_feature)
    else:
        ml_feature = None    
    return (encoder, ml_feature)

def get_num_ml_feature(numerical_feature, do_transform=True):
    encoder = sklearn.preprocessing.StandardScaler()
    encoder.fit(numerical_feature)
    if do_transform:
        ml_feature = encoder.transform(numerical_feature)
    else:
        ml_feature = None    
    return (encoder, ml_feature)

def get_minmaxfixed_ml_feature(data_min, data_max, minmax_feature, do_transform=True):
    encoder = sklearn.preprocessing.MinMaxScaler()
    encoder.fit(minmax_feature)
    encoder.data_min_ = data_min
    encoder.data_max_ = data_max
    if do_transform:
        ml_feature = encoder.transform(minmax_feature)
    else:
        ml_feature = None
    return (encoder, ml_feature)

def get_minmax_ml_feature(minmax_feature, do_transform=True):
    encoder = sklearn.preprocessing.MinMaxScaler()
    encoder.fit(minmax_feature)
    if do_transform:
        ml_feature = encoder.transform(minmax_feature)
    else:
        ml_feature = None
    return (encoder, ml_feature)

def cat_output_formatter(feature_name, feature_data, encoder):
    feat_arr = encoder.transform(feature_data)
    out_columns = [f'{feature_name}_{col_name}' for col_name in encoder.categories_[0]]
    return pandas.DataFrame(feat_arr, columns=out_columns).astype(
        dtype={f1: 'int8' for f1 in out_columns})

CATEGORICAL_LOADED_FEATURES = [
    'country', 'institute', 'platform', 'cruise_number', 'imeta_applied',
]
CATEGORICAL_GENERATED_FEATURES = []
CATEGORICAL_FEATURES = CATEGORICAL_LOADED_FEATURES + CATEGORICAL_GENERATED_FEATURES

TARGET_LOADED_FEATURES = ['instrument', 'model', 'manufacturer', ]
TARGET_GENERATED_FEATURES = []
TARGET_FEATURES = TARGET_LOADED_FEATURES + TARGET_GENERATED_FEATURES

PROFILE_FEATURES = ['temperature_profile', 'depth_profile']
QUALITY_FLAG_FEATURES = ['temperature_quality_flag', 'depth_quality_flag']
ID_FEATURES = ['id']
ORDINAL_FEATURES = ['year', 'month', 'day']
MINMAX_FEATURES = ['max_depth']
NORMAL_DIST_FEATURES = []
CUSTOM_FEATURES = ['lat', 'lon']
OTHER_FEATURES = ['date']
XBT_CONVERTERS = {'temperature_profile': eval,
                  'depth_profile': eval,
                 }


FEATURE_PROCESSORS = {}
FEATURE_PROCESSORS.update({f1: get_cat_ml_feature for f1 in CATEGORICAL_FEATURES})
FEATURE_PROCESSORS.update({f1: get_target_ml_feature for f1 in TARGET_FEATURES})
FEATURE_PROCESSORS.update({f1: get_ord_ml_feature for f1 in ORDINAL_FEATURES})
FEATURE_PROCESSORS.update({f1: get_minmax_ml_feature for f1 in MINMAX_FEATURES})
FEATURE_PROCESSORS.update({f1: get_num_ml_feature for f1 in NORMAL_DIST_FEATURES})
FEATURE_PROCESSORS.update({'lat': functools.partial(get_minmaxfixed_ml_feature, -90.0, 90.0),
                           'lon': functools.partial(get_minmaxfixed_ml_feature, -180.0, 180.0),
                           'max_depth': functools.partial(get_minmaxfixed_ml_feature, 0.0, 2000.0),
                          })

TARGET_PROCESSORS = {}
TARGET_PROCESSORS.update({f1: get_cat_ml_feature for f1 in TARGET_FEATURES})


OUTPUT_FORMATTERS = {}
OUTPUT_FORMATTERS.update({f1: [cat_output_formatter] for f1 in CATEGORICAL_FEATURES + TARGET_LOADED_FEATURES})



TRAIN_SET_FEATURE = 'training_set'
ML_EXCLUDE_LIST = ['date', 'id', 'month', 'day', TRAIN_SET_FEATURE]

def read_csv(fname, features_to_load, converters=None):
    return pandas.read_csv(fname,
                           converters=converters,
                           usecols=features_to_load
                          )

def do_concat(df_list, axis=1, ignore_index=True):
    xbt_df = pandas.concat(df_list, ignore_index=ignore_index)
    for feature1 in CATEGORICAL_FEATURES:
        xbt_df[feature1] = xbt_df[feature1].astype('category') 
    for feature1 in ID_FEATURES:
        xbt_df[feature1] = xbt_df[feature1].astype('int') 
    return xbt_df


def do_preprocessing(xbt_df):
    # exclude bad dates
    xbt_df = xbt_df[xbt_df['year'] != 0]
    # exclude bad depths
    xbt_df = xbt_df[xbt_df['max_depth'] < 2000.0]
    xbt_df = xbt_df[xbt_df['max_depth'] > 0.0]

    return xbt_df


class XbtDataset():
    def __init__(self, directory, year_range, df=None, use_dask=False, load_profiles=False, load_quality_flags=False, nc_dir=None, pp_prefix='', pp_suffix=''):
        self._use_dask = use_dask
        self._load_profiles = load_profiles
        self._load_quality_flags = load_quality_flags
        self.features_to_load = CATEGORICAL_LOADED_FEATURES + MINMAX_FEATURES + CUSTOM_FEATURES + ID_FEATURES + OTHER_FEATURES + TARGET_LOADED_FEATURES + ORDINAL_FEATURES
        if self._load_profiles:
            self.features_to_load += PROFILE_FEATURES
        if self._load_quality_flags:
            self.features_to_load += QUALITY_FLAG_FEATURES
        if self._use_dask:
            self._read_func = dask.delayed(read_csv)
            self._preproc_func = dask.delayed(do_preprocessing)
            self._concat_func = dask.delayed(do_concat)
        else:
            self._read_func = read_csv
            self._preproc_func = do_preprocessing
            self._concat_func = do_concat
        self.nc_directory = nc_dir # if this is defined then do a preprocessing step
        self.pp_prefix = pp_prefix
        self.pp_suffix = pp_suffix
        
        self.directory = directory
        self.year_range = year_range
        
        #this will be created in load files, which may happen after preprocessing
        self.dataset_files = []
        self.xbt_df = df
        self._feature_encoders = {}
        self._target_encoders = {}
        self._output_formatters = OUTPUT_FORMATTERS
        
        if self.xbt_df is None:
            self._load_data() 

    def _load_data(self):
        if self.year_range is None:
            start_year = None
            end_year = None
        else:
            start_year = self.year_range[0]
            end_year = self.year_range[1]
        
        if self.nc_directory is not None:
            #create a temp subdirectory to be used in the preprocessing, which will then be deleted after preprocessing.
            with tempfile.TemporaryDirectory(dir=self.directory) as temp_dir:
                preprocessing.extract_year.do_wod_extract(
                    nc_dir=self.nc_directory, 
                    out_dir=self.directory, 
                    temp_dir=temp_dir,
                    start_year=start_year, 
                    end_year=end_year, 
                    fname_prefix=self.pp_prefix, 
                    fname_suffix=self.pp_suffix, 
                    pool_size=preprocessing.extract_year.DEFAULT_PREPROC_TASKS,                
            )
            
        
        if self.year_range is None:
            year_list = [int(re.search(XBT_CSV_REGEX_STR, fname1).group('year')) for fname1 in os.listdir(self.directory)]
            start_year = min(year_list)
            end_year = max(year_list)
            self.year_range = (start_year, end_year)
            print(f'derived year range from data: {start_year} to {end_year}')

        self.dataset_files = [os.path.join(self.directory, XBT_FNAME_TEMPLATE.format(year=year)) for year in range(start_year, end_year+1)]
        self.dataset_files = [f1 for f1 in self.dataset_files if os.path.isfile(f1)]
        df_in_list = [self._read_func(year_csv_path, self.features_to_load) for year_csv_path in self.dataset_files]
        df_processed = [self._preproc_func(df_in) for df_in in df_in_list]
        self.xbt_df = self._concat_func(df_processed)
    
    def _get_subset_df(self, filters, mode='include', check_type='match_subset'):
        included_in_subset = True
        xbt_df = self.xbt_df
        filter_outputs = []
        for key, value in filters.items():
            if key == 'labelled':
                if value == 'labelled':
                    check1 = ((xbt_df['imeta_applied'] == 0) & 
                                              (~(xbt_df['instrument'].apply(functools.partial(check_value_found,'UNKNOWN') ).astype(bool))) )
                        
                        
                elif value == 'unlabelled':
                    check1 = ((xbt_df['imeta_applied'] == 1) |  
                                          xbt_df['instrument'].apply(functools.partial(check_value_found,'UNKNOWN') ).astype(bool))
                                         
                elif value == 'imeta':
                    check1 =  (xbt_df['imeta_applied'] == 1)
                elif value == 'all':
                    check1 = (xbt_df['imeta_applied'] == 0) | (xbt_df['imeta_applied'] != 0)
            else:
                if check_type == 'match_subset':
                    try:
                        check1 = xbt_df[key].apply(lambda x: value in x)
                    except TypeError:
                        check1 = (value == xbt_df[key])
                elif check_type == 'in_filter_set':
                    check1 = xbt_df[key].apply(lambda x: x in value)
                              
            filter_outputs += [check1.astype(bool)]
                              
            included_in_subset = functools.reduce(lambda x,y: x & y, filter_outputs)
            included_in_subset = included_in_subset.astype(bool)
               
            if mode == 'exclude':
                included_in_subset = ~included_in_subset 
        
        subset_df = self.xbt_df[included_in_subset] 
        return subset_df
    
    def sample_feature_values(self, feature, fraction, split_feature=None):
        """
        Get a sample of the unique values in a categorical feature. For example,
        if the feature is cruise_number, the fraction is 0.1 and there are 100 
        unique values in the feature cruise_number, you will get a list
        with 10 values of cruise_number.
        """
<<<<<<< HEAD
        df_values = pandas.DataFrame({feature: self.xbt_df[feature].unique()})
        sample_values = list(df_values.sample(frac=fraction)[feature])
=======
        if split_feature is None:
            df_values = pandas.DataFrame(self.xbt_df[feature].unique(), columns=[feature])
            sample_values = list(df_values.sample(frac=fraction)[feature])
        else:
            sample_values = []
            for sfv1 in self.xbt_df[split_feature].unique():
                df_values = pandas.DataFrame(self.xbt_df[self.xbt_df[split_feature] == sfv1][feature].unique(), 
                                             columns=[feature])
                sample_values += list(df_values.sample(frac=fraction)[feature])
>>>>>>> f06f463e
        return sample_values
        
    def filter_obs(self, filters, mode='include', check_type='match_subset'):
        """
        Filter the observation in the XBT dataset by returning only the rows 
        (observations/profiles) where some element of metadata matches a given 
        value. A common use is to filter by year, in which all profiles from a 
        given year will be in the return XbtDataset object. In addition to the 
        features present in the dataset, one can also use "labelled" as a key. 
        In that case, the value parameter can be "labelled", "unlabelled" or 
        "imeta". For labelled, all labelled data is return. This is data for 
        which the iMeta algorithm has not been applied and which does not 
        have the word "UNKNOWN" in the instrument value. Unlabelled data is 
        all data which has either had the iMeta algorithm applied or which 
        has the word "UNKNOWN" in the instrument value. "imeta" return all 
        profiles which have had the imeta algorithm applied.
        
        values of mode: include, exclude
        values of check_type: match_subset, in_filter_set
        """
        subset_df = self._get_subset_df(filters, mode, check_type)
        filtered_dataset = XbtDataset(year_range=self.year_range, directory=self.directory, df = subset_df)
        filtered_dataset._feature_encoders = self._feature_encoders                
        filtered_dataset._target_encoders = self._target_encoders                
        return filtered_dataset

    def filter_predictable(self, checkers):
        """
        In some cases, once we have trained a classifier, we can't apply it to the whole dataset because values in 
        input features are not present in the labelled data, so the classifier cannot use these values. So this
        function will return a subset of the data that can be used with a classifier that uses the features listed
        in filter features as input.        
        """
        filter_values = self.xbt_df.apply(
            lambda row1: numpy.all([checker_func1(row1[feat1]) for feat1, checker_func1 in checkers.items()]),
            axis='columns',
        )
                
        self.xbt_df[PREDICTABLE_FLAG] = 0
        self.xbt_df.loc[self.xbt_df.index[filter_values], PREDICTABLE_FLAG] = 1
        subset = self.xbt_df[filter_values]
        xbt_predictable = XbtDataset(
            year_range=self.year_range, 
            directory=self.directory, 
            df = subset
            )        
        return xbt_predictable

    @property
    def feature_encoders(self):
        return self._feature_encoders
    
    @property
    def target_encoders(self):
        return self._target_encoders
    
    def _get_features_to_process(self):
        features_to_process = [feature1 for feature1 in self.xbt_df.columns 
            if feature1 not in ML_EXCLUDE_LIST]
        return features_to_process

    def get_checkers(self):
        # first ensure we have encoders
        _ = self.get_ml_dataset(return_data=False)
        checkers = {}
        for f1 in CATEGORICAL_FEATURES:
            checkers[f1] = functools.partial(check_cat_value_allowed, 
                                              list(self.xbt_df[f1].unique()))
        return checkers
    
    def output_data(self, out_dir, fname_template, exp_name, target_features=[], output_split=xbt.common.OUTPUT_SINGLE):
        out_df = self.xbt_df
        for feat1 in target_features:
            try:
                for formatter1 in self._output_formatters[feat1]:
                    out_df = out_df.join(formatter1(feat1, 
                                                    out_df[[feat1]], 
                                                    self._target_encoders[feat1]))
            except KeyError:
                print(f'cannot output ML feature {feat1}, no formatter available.')
        if output_split == xbt.common.OUTPUT_SINGLE:
                        

            out_path = os.path.join(out_dir,
                                    fname_template.format(exp_name=exp_name,
                                                          subset='all')
                                   )
            print(f'output all predictions to {out_path}')
            out_df.to_csv(out_path)
        elif output_split == xbt.common.OUTPUT_YEARLY:
            print('output predictions by year to {0}'.format(
                os.path.join(out_dir, fname_template.format(exp_name=exp_name,
                                                            subset='YYYY')
                                       )))
            for current_year in out_df.year.unique():
                out_path = os.path.join(out_dir,
                                        fname_template.format(exp_name=exp_name,
                                                              subset=f'{current_year:04d}')
                                       )
                out_df[out_df.year == current_year].to_csv(out_path)
        elif output_split == xbt.common.OUTPUT_MONTHLY:
            print('output predictions by month to {0}'.format(
                os.path.join(out_dir, fname_template.format(exp_name=exp_name,
                                                            subset='YYYYMM')
                                       )))
            for current_year in out_df.year.unique():
                for current_month in range(0,12):
                    out_path = os.path.join(out_dir,
                                            fname_template.format(exp_name=exp_name,
                                                                  subset=f'{current_year:04d}{current_month:02d}'))
                    out_df[(out_df.year == current_year) & (out_df.month == current_month)].to_csv(out_path)
    
    def merge_features(self, other, features_to_merge, fill_values=None, feature_encoders=None, target_encoders=None, output_formatters=None):
        merged_df = self.xbt_df.merge(other.xbt_df[['id'] + features_to_merge], on='id', how='outer')
        if fill_values:
            for f1, fv1 in fill_values.items():
                merged_df[f1][merged_df[f1].isna()] = fv1
        self.xbt_df = merged_df
        if feature_encoders:
            self._feature_encoders.update(feature_encoders)
        if target_encoders:
            self._target_encoders.update(target_encoders)
        if output_formatters:
            self._output_formatters.update(output_formatters)
            
    def filter_features(self, feature_list):
        """
        Create a XbtDataset with a subset of the columns in this data.
        """
        subset_df = self.xbt_df[feature_list] 
        filtered_dataset = XbtDataset(year_range=self.year_range, directory=self.directory, df = subset_df)
        filtered_dataset._feature_encoders = self._feature_encoders
        filtered_dataset._target_encoders = self._target_encoders
        return filtered_dataset
    
    def train_test_split(self, train_fraction=0.8, random_state=None, features=None, refresh=False, split_name=TRAIN_SET_FEATURE):
        """
        Create a train/test split for this dataset, and add a column to the dataframe which is True if that row
        is in the train set, and False if it is in the test set. If this column is already present, the existing
        labels are used to split the data, unless efresh is True which causes a new split to be calculated.
        """
        
        def construct_param_combos(xbt_df, features):
            current_feature = features[0]
            current_values = [f1 for f1 in xbt_df[current_feature].unique()]
            if len(features) == 1:
                return [[f1] for f1 in current_values]
            feature_tuples = construct_param_combos(xbt_df, features[1:])
            return [[f2] + f1 for f1 in feature_tuples for f2 in current_values]

        test_fraction = 1.0 - train_fraction
        
        
        if refresh or split_name not in self.xbt_df.columns:
            self.xbt_df[split_name] = True
            
            opt_dict = {'frac': test_fraction}
            if random_state:
                opt_dict['random_state'] = random_state
            
            if features:
                # if we want to ensure the split is even across features, we 
                # have to process each combination of features sepratately. 
                # One example might be splitting on year and instrument. We 
                # then have to go through each combination of possible year 
                # and instrument values, and sample from the subset of profiles 
                # that matches that year and instrument.
                for params in construct_param_combos(self.xbt_df, features):
                    self.xbt_df.loc[self._get_subset_df(dict(zip(features, params))).sample(**opt_dict).index,TRAIN_SET_FEATURE] = False
                
            else:
                self.xbt_df.loc[self.xbt_df.sample(**opt_dict).index,split_name] = False
            self.xbt_df[split_name] = self.xbt_df[split_name].astype(bool)
            
        # once we have a feature that divides the profiles into train and test, actally extract the 
        # train and test profiles as XbtDataset objects.
        xbt_df_train = self.xbt_df[self.xbt_df[split_name]]
        xbt_df_test = self.xbt_df[~self.xbt_df[split_name]]
        
        xbt_train = XbtDataset(year_range=self.year_range, directory=self.directory, df = xbt_df_train)
        xbt_train._feature_encoders = self._feature_encoders
        xbt_train._target_encoders = self._target_encoders
        xbt_test = XbtDataset(year_range=self.year_range, directory=self.directory, df = xbt_df_test)
        xbt_test._feature_encoders = self._feature_encoders
        xbt_test._target_encoders = self._target_encoders
        return (xbt_train, xbt_test)
            
        
    def generate_random_folds(num_folds, fold_feature_name):
        self.xbt_df[fold_feature_name] = numpy.round(numpy.random.random(xbt_labelled.shape[0])*num_folds) % num_folds
        self.xbt_df[fold_feature_name] = xbt_labelled.xbt_df[fold_feature_name].astype(int)
        
    def generate_folds_by_feature(self, feature_name, num_folds, fold_feature_name):
        """
        This function generate folds for train/test splitting, but instead of just generating them at random,
        it find all the unique values of particular features, divides the unique values into num_folds groups,
        then labels all observations according to the number of the group where value of the feature for that
        observation is in the group.
        """
        feature_values  = list(self.xbt_df[feature_name].unique())
        num_values = len(feature_values)
        df1 = pandas.DataFrame({feature_name : feature_values , 'fold' : (numpy.random.random_integers(low=0, high=num_folds-1, size=(num_values,))) })        
        self.xbt_df[fold_feature_name] = 0
        for ix1 in range(1,num_folds):
            fvl1 = list(df1[df1['fold'] == ix1][feature_name])
            self.xbt_df.loc[self.xbt_df[self.xbt_df[feature_name].apply(lambda x: x in fvl1)].index, fold_feature_name] = ix1
            
        self._feature_encoders[fold_feature_name] = get_cat_ml_feature(self.xbt_df[[fold_feature_name]], do_transform=False)
    
    def update_split_from_fold(split_feature, fold_feature, fold_num):
        self.xbt_df[split_feature] = self.xbt_df[fold_feature_name] != fold_num
        
    def _encode_dataset(self, encoders, features_to_process, processor_funcs, return_data):
        ml_features = {}
        column_indices = {}
        column_start = 0
            
        for f1 in features_to_process:
            create_encoder = False
            try: 
                encoder_f1 = encoders[f1]
                if return_data:    
                    mlf1 = encoder_f1.transform(self.xbt_df[[f1]])
                else:
                    mlf1 = None
            except KeyError:
                create_encoder = True
                mlf1 = None
            
            if create_encoder:
                try: 
                    (encoder, mlf1) = processor_funcs[f1](self.xbt_df[[f1]], do_transform=return_data)
                    encoders[f1] = encoder
                except KeyError:
                    raise RuntimeError(f'Attempting to preprocess unknown feature {f1}')
            
            if return_data:
                ml_features[f1] = mlf1
                column_indices[f1] = column_start
                if len(mlf1.shape) > 1:
                    column_start += mlf1.shape[1]
                else:
                    column_start += 1

        if return_data:
            ml_ds = numpy.concatenate([v1 for k1,v1 in ml_features.items()], axis=1)
            
        else:
            ml_ds = None
            
        return ml_ds, encoders, ml_features, column_indices

            
    def get_ml_dataset(self, refresh=False, return_data=True):
        """
        Get the data in the dataframe encoded for use bt a machine learning algorithm. This
        is done on a per feature, and then the outputs are combined into a numpy array.
        The enocding is delegated to the members of the FEATURE_PROCESSORS dictionary, which
        contains an element for each data column. The essentially create a suitable scikit learn
        object to encode the data e.g. OneHotEncoder for categorical data or MinMaxScaler for 
        latitude and longitude.
        
        This function can also be used to just create encoders and not transform the data. This is useful
        if you want consisent encoding of the data when looking at different subsets when not all values
        in category may be present in the subset. This owrks because when a subset is created by any of the
        subsetting functions (e.g. filter_obs or filter_features), the feature encoders dictionary is passed
        to the new class. This means you will get the same encoding in the parent and child objects, so results
        for different subsets can easily be compared.
        
        
        """
        if refresh:
            self._feature_encoders = {}
        features_to_process = self._get_features_to_process()
        
        ml_ds, encoders, ml_features, column_indices = self._encode_dataset(
            self._feature_encoders, features_to_process, FEATURE_PROCESSORS, return_data)
        
        self._feature_encoders.update(encoders)
        
        return (ml_ds, self._feature_encoders, ml_features, column_indices)
    
    def encode_target(self, refresh=False, return_data=True):
        """
        Get the data in the dataframe encoded for use bt a machine learning algorithm. This
        is done on a per feature, and then the outputs are combined into a numpy array.
        The enocding is delegated to the members of the FEATURE_PROCESSORS dictionary, which
        contains an element for each data column. The essentially create a suitable scikit learn
        object to encode the data e.g. OneHotEncoder for categorical data or MinMaxScaler for 
        latitude and longitude.
        
        This function can also be used to just create encoders and not transform the data. This is useful
        if you want consisent encoding of the data when looking at different subsets when not all values
        in category may be present in the subset. This owrks because when a subset is created by any of the
        subsetting functions (e.g. filter_obs or filter_features), the feature encoders dictionary is passed
        to the new class. This means you will get the same encoding in the parent and child objects, so results
        for different subsets can easily be compared.
        
        
        """
        if refresh:
            self._target_encoders = {}
        features_to_process = self._get_features_to_process()
        
        ml_ds, encoders, ml_features, column_indices = self._encode_dataset(
            self._target_encoders, features_to_process, TARGET_PROCESSORS, return_data)
        
        self._target_encoders.update(encoders)
        
        return (ml_ds, self._target_encoders, ml_features, column_indices)

    
    def get_cruise_stats(self):
        cruise_stats = {}
        cruise_id_list = self.cruises
        num_unknown_model = 0
        num_no_model_data = 0
        num_unknown_manufacturer = 0
        num_no_manufacturer_data = 0
        for cid in cruise_id_list:
            cruise_data = {}
            cruise_obs = self.filter_obs(KEY_DICT['CRUISE'], cid)
            cruise_data['num_obs'] = cruise_obs.shape[0]
            
            cruise_data['models'] = list(cruise_obs.models)
            cruise_data['num_models'] = len(cruise_data['models'])
            cruise_data['num_unknown_model'] = cruise_obs.num_unknown_model
            if cruise_data['num_unknown_model'] > 0:
                num_unknown_model += 1
            if cruise_data['num_unknown_model'] == cruise_data['num_obs']:
                num_no_model_data += 1
            
            cruise_data['manufacturers'] = list(cruise_obs.models)
            cruise_data['num_manufacturers'] = len(cruise_data['manufacturers'])
            cruise_data['num_unknown_manufacturer'] = cruise_obs.num_unknown_manufacturer
            if cruise_data['num_unknown_manufacturer'] > 0:
                num_unknown_manufacturer += 1
            if cruise_data['num_unknown_manufacturer'] == cruise_data['num_obs']:
                num_no_manufacturer_data += 1
            
            cruise_stats[cid] = cruise_data
        self.cruise_stats = pandas.DataFrame.from_dict(cruise_stats, orient='index')
        return (self.cruise_stats, 
                num_unknown_model, 
                num_no_model_data, 
                num_unknown_manufacturer, 
                num_no_manufacturer_data)
    
    @property
    def shape(self):
        return self.xbt_df.shape
    
    @property
    def data(self):
        return self.xbt_df
    
    @property
    def unknown_model_dataset(self):
        imeta_obs = self.xbt_df[self.xbt_df.imeta_applied == 1]
        no_imeta_obs = self.xbt_df[self.xbt_df.imeta_applied == 0]
        other_obs = no_imeta_obs[no_imeta_obs.model.apply(lambda x: check_value_found(UNKNOWN_STR, x))]
        subset_df = pandas.concat([imeta_obs, other_obs])
        return XbtDataset(year_range=self.year_range, directory=self.directory, df = subset_df)
    
    @property
    def unknown_manufacturer_dataset(self):
        imeta_obs = self.xbt_df[self.xbt_df.imeta_applied == 1]
        no_imeta_obs = self.xbt_df[self.xbt_df.imeta_applied == 0]
        other_obs = no_imeta_obs[no_imeta_obs.manufacturer.apply(lambda x: check_value_found(UNKNOWN_STR, x))]
        subset_df = pandas.concat([imeta_obs, other_obs])
        return XbtDataset(year_range=self.year_range, directory=self.directory, df = subset_df)
                                
    @property
    def known_model_dataset(self):
        no_imeta_obs = self.xbt_df[self.xbt_df.imeta_applied == 0]
        subset_df = no_imeta_obs[no_imeta_obs.model.apply(lambda x: not check_value_found(UNKNOWN_STR, x))]
        return XbtDataset(year_range=self.year_range, directory=self.directory, df = subset_df)
    
    @property
    def known_manufacturer_dataset(self):
        no_imeta_obs = self.xbt_df[self.xbt_df.imeta_applied == 0]
        subset_df = no_imeta_obs[no_imeta_obs.manufacturer.apply(lambda x: not check_value_found(UNKNOWN_STR, x))]
        return XbtDataset(year_range=self.year_range, directory=self.directory, df = subset_df)

    @property
    def num_unknown_model(self):
        imeta_num = sum(self.xbt_df.imeta_applied)
        no_imeta_obs = self.xbt_df[self.xbt_df.imeta_applied == 0]
        other_unknown = sum(no_imeta_obs.model.apply(lambda x: check_value_found(UNKNOWN_STR, x)))
        return imeta_num + other_unknown
    
    
    @property
    def num_unknown_manufacturer(self):
        imeta_num = sum(self.xbt_df.imeta_applied)
        no_imeta_obs = self.xbt_df[self.xbt_df.imeta_applied == 0]
        other_unknown = sum(no_imeta_obs.manufacturer.apply(lambda x: check_value_found(UNKNOWN_STR, x)))
        return imeta_num + other_unknown
    
    @property
    def instruments_by_platform(self):
        return self.get_atrributes_per_subset('platform', 'instrument')
        
    @property
    def platforms_by_instrument(self):
        return self.get_atrributes_per_subset('instrument', 'platform')
            
    def get_atrributes_per_subset(self, subset, attr):
        values = self.get_property_values(subset)
        return {
            v1: list(self.filter_obs(subset, v1)[attr].unique())
            for v1 in values }
    


    @property
    def num_obs(self):
        return self.xbt_df.shape[0]
    
    def get_property_values(self, key):
        return list(self.xbt_df[key].unique())
    
    @property
    def cruises(self):
        return list(self.xbt_df.cruise_number.unique())

    @property
    def instruments(self):
        return list(self.xbt_df.instrument.unique())
    
    @property
    def countries(self):
        return list(self.xbt_df.country.unique())

    @property
    def platforms(self):
        return list(self.xbt_df.platform.unique())
    
    @property
    def institutes(self):
        return list(self.xbt_df.institute.unique())
    
    @property
    def manufacturers(self):
        return list(self.xbt_df.manufacturer.unique())
    
    @property
    def models(self):
        return list(self.xbt_df.model.unique())
    
    @property
    def instrument_distribution(self):
        return self._calc_distribution('instruments')

    @property
    def platform_distribution(self):
        return self._calc_distribution('platforms')
    
    def get_distribution(self, var_name):
        return {v1: self.xbt_df[self.xbt_df[var_name] == v1].shape[0] 
                for v1 in self.get_property_values(var_name)}
    
    def __getitem__(self, key):
        try:
            return getattr(self, key)
        except AttributeError:
            return getattr(self.xbt_df, key)
        return None
        

def get_data_stats(file_path, year):
    print(f'processing year {year} from file {file_path}')
    dataset1 = XbtDataset(file_path)
    return (year,
            dataset1.num_obs,
             dataset1.num_unknown_brand_or_type,
             dataset1.num_unknown_type,
             dataset1.instruments,
             dataset1.platforms,
             )<|MERGE_RESOLUTION|>--- conflicted
+++ resolved
@@ -330,10 +330,6 @@
         unique values in the feature cruise_number, you will get a list
         with 10 values of cruise_number.
         """
-<<<<<<< HEAD
-        df_values = pandas.DataFrame({feature: self.xbt_df[feature].unique()})
-        sample_values = list(df_values.sample(frac=fraction)[feature])
-=======
         if split_feature is None:
             df_values = pandas.DataFrame(self.xbt_df[feature].unique(), columns=[feature])
             sample_values = list(df_values.sample(frac=fraction)[feature])
@@ -343,7 +339,6 @@
                 df_values = pandas.DataFrame(self.xbt_df[self.xbt_df[split_feature] == sfv1][feature].unique(), 
                                              columns=[feature])
                 sample_values += list(df_values.sample(frac=fraction)[feature])
->>>>>>> f06f463e
         return sample_values
         
     def filter_obs(self, filters, mode='include', check_type='match_subset'):
